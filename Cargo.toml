[package]
name = "pam_rssh"
version = "1.2.0"
authors = ["Yuxiang Zhang"]
edition = "2018"

[lib]
name = "pam_rssh"
crate-type = ["cdylib"]

[dependencies]
pam-bindings = "0.1.1"
ssh-agent = { path = "./dep/ssh-agent.rs" }
multisock = "^1.0.0"
byteorder = "1.5.0"
base64 = "^0.22.1"
openssl-sys = "^0.9"
openssl = "^0.10"
log = { version = "^0.4", features = ["std", "serde"] }
<<<<<<< HEAD
subst = "^0.3.0"
syslog = "^6.0"
=======
syslog = "^7.0"
>>>>>>> e3c8986a
pwd = "1"<|MERGE_RESOLUTION|>--- conflicted
+++ resolved
@@ -17,10 +17,6 @@
 openssl-sys = "^0.9"
 openssl = "^0.10"
 log = { version = "^0.4", features = ["std", "serde"] }
-<<<<<<< HEAD
 subst = "^0.3.0"
-syslog = "^6.0"
-=======
 syslog = "^7.0"
->>>>>>> e3c8986a
 pwd = "1"